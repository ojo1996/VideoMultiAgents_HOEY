--- conflicted
+++ resolved
@@ -1,15 +1,9 @@
 #!/usr/bin/env bash
 set -euo pipefail
 
-<<<<<<< HEAD
-echo "[*] Setting up AFM-CodeAgent-7B environment."
-
-pip3 install torch torchvision --index-url https://download.pytorch.org/whl/cu129
-=======
 PROJECT_DIR=$(pwd)
 
 echo "[*] Setting up AFM-CodeAgent-7B environment"
->>>>>>> a87ea74c
 
 python -m pip install --upgrade pip wheel setuptools
 pip install "huggingface_hub[cli]>=0.23" accelerate transformers datasets \
@@ -40,14 +34,9 @@
   --local-dir models/AFM-CodeAgent-7B-rl \
   --local-dir-use-symlinks False
 
-<<<<<<< HEAD
-echo "[✓] Setup complete."
-=======
 echo "[*] Downloading Qwen2.5-7B-Instruct..."
 huggingface-cli download Qwen/Qwen2.5-7B-Instruct \
   --local-dir models/Qwen2.5-7B-Instruct \
   --local-dir-use-symlinks False
 
-echo "[✓] Setup complete. Activate venv anytime with:"
-echo "source $PROJECT_DIR/.venv/bin/activate"
->>>>>>> a87ea74c
+echo "[✓] Setup complete. Activate venv anytime with:"