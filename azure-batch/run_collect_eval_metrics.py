import os
import json
from azure.cosmos import CosmosClient

###############################################################################################################
###################### ONLY MODIFY THE FOLLOWING VARIABLES TO RUN THE SCRIPT ##################################
###############################################################################################################

connection_string = "YourCosmosConnectionString"
database_name     = "egoschema"
experiment_id     = "egoschema_fullset"
output_file       = f"/root/VideoMultiAgents/azure-batch/{experiment_id}.json" # Optional: Set to None to skip saving the data

###############################################################################################################
###############################################################################################################


def calculate_experiment_accuracy(connection_string: str, database_name: str, experiment_id: str, output_file: str = None) -> float:
    """
    Retrieve experiment data from CosmosDB, calculate accuracy, and optionally save data to a JSON file.

    Parameters:
        connection_string (str): CosmosDB connection string
        database_name (str): Database name
        experiment_id (str): Experiment ID
        output_file (str, optional): Path to save the retrieved data as a JSON file

    Returns:
        float: Accuracy of the experiment (percentage of correct predictions)
    """
    # Connect to CosmosDB
    client = CosmosClient.from_connection_string(connection_string)
    database = client.get_database_client(database_name)
    container = database.get_container_client("experiments")

    # Query data for the specified experiment_id
    query = f"SELECT * FROM experiments e WHERE e.experiment_id = '{experiment_id}'"
    results = list(container.query_items(query=query, enable_cross_partition_query=True))

    if not results:
        print(f"No data found for experiment_id: {experiment_id}")
        return 0.0

    # Remove metadata fields
    filtered_results = {item["q_uid"]:
        {k: v for k, v in item.items() if k not in {"_rid", "_self", "_etag", "_attachments", "_ts"}}
        for item in results
    }

    # Save results to JSON file if specified
    if output_file:
        with open(output_file, "w", encoding="utf-8") as f:
            json.dump(filtered_results, f, ensure_ascii=False, indent=4)
        print(f"Data saved to {output_file}")

    # Calculate accuracy
    correct = 0
    total = 0

    for q_uid, result in filtered_results.items():
        if "pred" in result and "truth" in result:
            total += 1
            if result["pred"] == result["truth"]:
                correct += 1
        else:
<<<<<<< HEAD
            print(f"Warning: Missing 'pred' or 'truth' in result for the quid {result.get('id', 'unknown')}")
=======
            print(f"Warning: Missing 'pred' or 'truth' in result {result.get('id', 'unknown')}")
>>>>>>> 122d6c1d

    accuracy = (correct / total) * 100 if total > 0 else 0.0
    print(f"Accuracy for experiment {experiment_id}: {accuracy:.2f}%")
    return accuracy


if __name__ == '__main__':

    accuracy = calculate_experiment_accuracy(connection_string, database_name, experiment_id, output_file)<|MERGE_RESOLUTION|>--- conflicted
+++ resolved
@@ -63,11 +63,7 @@
             if result["pred"] == result["truth"]:
                 correct += 1
         else:
-<<<<<<< HEAD
-            print(f"Warning: Missing 'pred' or 'truth' in result for the quid {result.get('id', 'unknown')}")
-=======
             print(f"Warning: Missing 'pred' or 'truth' in result {result.get('id', 'unknown')}")
->>>>>>> 122d6c1d
 
     accuracy = (correct / total) * 100 if total > 0 else 0.0
     print(f"Accuracy for experiment {experiment_id}: {accuracy:.2f}%")
