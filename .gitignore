models
merges

mergekit
lm-evaluation-harness

venv

<<<<<<< HEAD
# Local virtualenvs
.venv/
venv/

# Python bytecode and build artifacts
__pycache__/
*.py[cod]
*.pyo
*.egg-info/
build/
dist/

# Tool/test caches
.pytest_cache/
.mypy_cache/
.ruff_cache/

# OS/editor files
.DS_Store
.idea/
.vscode/
.ipynb_checkpoints/

# Env and local config
.env
.env.*
.python-version

# Generated data/results
results/
data/generated_results/
data/tool_sft/
data/**/cache/
=======
# macOS
.DS_Store

# Python cache
__pycache__/
*.pyc

# Training artifacts
runs/
data/sft/
results/
solution.py

# ignore junk
.DS_Store
__pycache__/
*.pyc
runs/
data/sft/
results/
solution.py
>>>>>>> 899ff64b
<|MERGE_RESOLUTION|>--- conflicted
+++ resolved
@@ -6,7 +6,6 @@
 
 venv
 
-<<<<<<< HEAD
 # Local virtualenvs
 .venv/
 venv/
@@ -40,7 +39,6 @@
 data/generated_results/
 data/tool_sft/
 data/**/cache/
-=======
 # macOS
 .DS_Store
 
@@ -61,5 +59,4 @@
 runs/
 data/sft/
 results/
-solution.py
->>>>>>> 899ff64b
+solution.py